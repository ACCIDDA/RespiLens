"""
This module facilitates the retrieval, transformation, and storage of data from the CDC's public API.

Data can either be stored as raw json, or as a pd.DataFrame. Metdata is always stored as raw json.

Classes:
    CDCData: Handles downloading, transforming, and saving data from a specific CDC dataset resource.
"""

import argparse
import json
import logging
import time
from pathlib import Path

import pandas as pd
import requests


# Set up logging
logging.basicConfig(level=logging.INFO)
logger = logging.getLogger(__name__)


class CDCData:
    
    def __init__(self, resource_id: str, output_path: str):
        """
        Initialize the CDCData class.
        
        Args:
            resource_id: The unique resource identifier string.
            output_path: Path for data to be stored at, if saved.
        """
        
        self.resource_id = resource_id
        self.data_url = "https://data.cdc.gov/resource/" + f"{resource_id}.json"
        self.metadata_url = "https://data.cdc.gov/api/views/" + f"{resource_id}.json"
        self.output_path = Path(output_path)
    
    def download_cdc_data(self, output_format: str, replace_column_names: bool = True) -> dict: 
        """
        Retrieves and stores data + metadata for specified resource_id.
        
        Arg:
            replace_column_names: Flag to replace short column names with long names.
            output_format: Store/save data as json/.json or as a pd.DataFrame/.csv.
        
        Returns:
            A dictionary with;
                'data' storing data as a pd.Dataframe or a list, and
                'metadata' storing metadata as a dictionary of raw json.
        """
        
        # Initialize dictionary to hold output
        output = {}
        
        # Retrieve metadata from endpoint
        logger.info(f"Retrieving metadata from {self.metadata_url}.")
        metadata_response = requests.get(self.metadata_url)
        metadata = metadata_response.json()
          
        # Retrieve data from endpoint
        # If we want to save data as csv:
        if output_format.lower() == 'csv':
            logger.info(f"Retrieving data from {self.data_url}.")
            data_list = self.retrieve_data_from_endpoint_aslist()
            data = pd.DataFrame(data_list)
            if replace_column_names:
                data = self.replace_column_names(data, metadata)
        # If we want to save data as raw json:
        elif output_format.lower() == 'json':
            # Retrieve data from endpoint and leave as raw json
            logger.info(f"Retrieving data from {self.data_url}.")
            data_response = requests.get(self.data_url)
            data = data_response
            if replace_column_names:
                data = self.replace_column_names(data, metadata)
        
        # Edge case
        else:
            raise argparse.ArgumentTypeError(f"--output-format must either be 'json' or 'csv', received {args.output_format}.")
                    
        # Add DataFrame and metadata to output dict
        output['metadata'] = metadata  
        output['data'] = data
        
        logging.info("Success.")
        return output
    
    def retrieve_data_from_endpoint_aslist(self) -> list[dict]:
        """
        Download CDC data from a given endpoint with pagination.
            
        Returns:
            A list of dictionaries containing the json data for specified resource.  
        """
        
        all_data = []
        offset = 0
        batch_size = 1000
        
        # Request data from API in batches
        while True:
            logger.info(f"Downloading records {offset} through {offset + batch_size}")
            params = {
                "$limit": batch_size,
                "$offset": offset
            }
            
            try: 
                data_response = requests.get(self.data_url, params = params)
                data_response.raise_for_status()
                batch_data = data_response.json()
                
                if not batch_data: # No more data
                    break
                    
                all_data.extend(batch_data)
                offset += batch_size
                time.sleep(0.1) # Limit rate to prevent overload
            
            except Exception as e:
                logger.error(f"Error downloading data: {str(e)}")
                break
                
        return all_data
    
    def replace_column_names(self, data: pd.DataFrame | dict, metadata: dict) -> pd.DataFrame | dict:
        """
        Replace short-form column names with long-form column names.
        
        Args:
            data: A pd.DataFrame or list (json format) of the data
            metadata: A dictionary of metadata containing column name information
            
        Returns:
            A pd.DataFrame or dict (json) with long-form column names.
        """
        
        # Pull long column names from metadata
        long_column_names = []
        for column_index in range(len(metadata['columns'])):
            long_column_names.append(metadata['columns'][column_index]['name'])
            
        # Column replacement for a pd.DataFrame
        if isinstance(data, pd.DataFrame):
            data.columns = long_column_names
            return data
        
        # Column replacement for raw json
        elif isinstance(data, dict):
            pass # TO DO
        
        # Edge case
        else:
            raise TypeError("data input must either be pd.DataFrame or dict.")
    
    def save_data_csv(self, data: pd.DataFrame, metadata: dict) -> None:
        """
        A method to save data at specified output_path as a CSV.
        
        Args:
            data: A pd.DataFrame containing the data.
            metadata: A dict containing the metadata.
        """
        
        # Create directories
        directory = self.output_path / f"cdc_{self.resource_id}"
        directory.mkdir(parents = True, exist_ok = True)
        logger.info(f"Saving data as CSV to {directory}...")
        
        # Save data to CSV, metadata to json
        data.to_csv(f"{directory}/data.csv", index=False)
        with open(f"{directory}/metadata.json", "w") as metadata_json_file:
            json.dump(metadata, metadata_json_file, indent = 4)
            
        logger.info("Success.")
    
    def save_data_json(self, data: list, metadata: dict) -> None:  
        """
        A method to save data at specified output_path as a json.
        
        Args:
            data: A list containing the data in raw json format.
            metadata: A dict containing the metadata in raw json format. 
        """
        
        # Create directories
        directory = self.output_path / f"cdc_{self.resource_id}"
        directory.mkdir(parents = True, exist_ok = True)
        logger.info(f"Saving data as json to {directory}...")
        
        # Save data and metadata to json
        with open(f"{directory}/data.json", "w") as data_json_file:
            json.dump(data, data_json_file, indent = 4)
        with open(f"{directory}/metadata.json", "w") as metadata_json_file:
            json.dump(metadata, metadata_json_file, indent = 4)
            
        logger.info("Success.")
        

def main():
    """
    Main execution function.
    """
    
    # Create CL options 
    parser = argparse.ArgumentParser(description = "Download CDC data.")
    parser.add_argument("--resource-id",
                       type = str,
                       help = "Unique identifier for resource; found in resource URL.")
    parser.add_argument("--output-path", 
                       type = str,
                       help = "Pathway to directory to save data to.")
    parser.add_argument("--replace-column-names",
                       action = "store_true",  
                       default = True, 
                       help = "Replace short-form column names with long-form.")
    parser.add_argument("--dont-replace-column-names",
                       action = "store_false", 
                       dest = "replace_column_names",  
                       help = "Don't replace short-form column names with long-form.")
    parser.add_argument("--output-format",
                        choices = ['json', 'csv'],
                        required = True, 
                        help = "The format in which to save the data: either 'json' or 'csv'.")
    args = parser.parse_args()
    
    try:
        # Initialize the CDCData instance
        cdc_data = CDCData(args.resource_id, args.output_path)
    
        # Store data and metadata from resource_id in a dictionary 
        data_and_metadata = cdc_data.download_cdc_data(args.replace_column_names, args.output_format)
    
        # Save data locally, according to user input
<<<<<<< HEAD
        if args.output_format == 'csv':
            cdc_data.save_data_csv(data_and_metadata["data"], data_and_metadata["metadata"])
        elif args.output_format == 'json':
            cdc_data.save_data_json(data_and_metadata["data"], data_and_metadata["metadata"])
            
        # Edge case
        else:
            raise argparse.ArgumentTypeError(f"--output-format must either be 'json' or 'csv', received {args.output_format}.")
=======
        if args.save_csv:
            cdc_data.save_data_csv(data_and_metadata["data"], data_and_metadata["metadata"])
        if args.save_json:
            cdc_data.save_data_json(data_and_metadata["metadata"])
>>>>>>> b4492cd2
            
    except Exception as e:
        logger.error(f"Failed to download and/or save CDC data: {str(e)}")
        raise 


if __name__ == "__main__":
    main()<|MERGE_RESOLUTION|>--- conflicted
+++ resolved
@@ -235,21 +235,13 @@
         data_and_metadata = cdc_data.download_cdc_data(args.replace_column_names, args.output_format)
     
         # Save data locally, according to user input
-<<<<<<< HEAD
         if args.output_format == 'csv':
             cdc_data.save_data_csv(data_and_metadata["data"], data_and_metadata["metadata"])
         elif args.output_format == 'json':
             cdc_data.save_data_json(data_and_metadata["data"], data_and_metadata["metadata"])
-            
         # Edge case
         else:
             raise argparse.ArgumentTypeError(f"--output-format must either be 'json' or 'csv', received {args.output_format}.")
-=======
-        if args.save_csv:
-            cdc_data.save_data_csv(data_and_metadata["data"], data_and_metadata["metadata"])
-        if args.save_json:
-            cdc_data.save_data_json(data_and_metadata["metadata"])
->>>>>>> b4492cd2
             
     except Exception as e:
         logger.error(f"Failed to download and/or save CDC data: {str(e)}")
