--- conflicted
+++ resolved
@@ -66,8 +66,6 @@
       const latestDate = availableDates[availableDates.length - 1];
       if (latestDate) {
         datesToSet = [latestDate];
-<<<<<<< HEAD
-=======
       }
     }
     // 4b. Determine the definitive columns for NHSN views.
@@ -77,17 +75,13 @@
         columnsToSet = params.columns;
       } else if (currentDataset.defaultColumn) {
         columnsToSet = [currentDataset.defaultColumn];
->>>>>>> fce35edb
       }
     }
 
     // 5. Apply all state updates at once.
     setSelectedModels(modelsToSet);
     setSelectedDates(datesToSet);
-<<<<<<< HEAD
-=======
     setSelectedColumns(columnsToSet);
->>>>>>> fce35edb
     setActiveDate(datesToSet[datesToSet.length - 1] || null);
     
     // 6. If we decided to use a default model, update the URL to match the state.
@@ -95,15 +89,9 @@
       updateDatasetParams({ models: modelsToSet });
     }
 
-<<<<<<< HEAD
-  // eslint-disable-next-line react-hooks/exhaustive-deps
-  }, [loading, viewType, models, availableDates]);
-
-=======
   // --- CHANGE 2: Remove the eslint-disable comment ---
   // The dependency array is now correct because urlManager is stable.
   }, [loading, viewType, models, availableDates, urlManager, updateDatasetParams]);
->>>>>>> fce35edb
 
   const handleLocationSelect = (newLocation) => {
     // Only update URL if the location is not the default
