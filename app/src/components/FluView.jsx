import { useState, useEffect, useMemo, useRef } from 'react';
import { useMantineColorScheme } from '@mantine/core';
import Plot from 'react-plotly.js';
import Plotly from 'plotly.js/dist/plotly';
import ModelSelector from './ModelSelector';
import { MODEL_COLORS } from '../config/datasets';
import { CHART_CONSTANTS, RATE_CHANGE_CATEGORIES } from '../constants/chart';

const FluView = ({ data, selectedDates, selectedModels, models, setSelectedModels, viewType, windowSize, getDefaultRange }) => {
  const [yAxisRange, setYAxisRange] = useState(null);
  const plotRef = useRef(null);
  const { colorScheme } = useMantineColorScheme();
  const groundTruth = data?.ground_truth;
  const forecasts = data?.forecasts;

  const calculateYRange = (data, xRange) => {
    if (!data || !xRange || !Array.isArray(data) || data.length === 0) return null;

    let minY = Infinity;
    let maxY = -Infinity;
    const [startX, endX] = xRange;
    const startDate = new Date(startX);
    const endDate = new Date(endX);

    data.forEach(trace => {
      if (!trace.x || !trace.y) return;
      for (let i = 0; i < trace.x.length; i++) {
        const pointDate = new Date(trace.x[i]);
        if (pointDate >= startDate && pointDate <= endDate) {
          const value = Number(trace.y[i]);
          if (!isNaN(value)) {
            minY = Math.min(minY, value);
            maxY = Math.max(maxY, value);
          }
        }
      }
    });

    if (minY !== Infinity && maxY !== -Infinity) {
      const padding = maxY * (CHART_CONSTANTS.Y_AXIS_PADDING_PERCENT / 100);
      return [0, maxY + padding];
    }
    return null;
  };

  const timeSeriesData = useMemo(() => {
<<<<<<< HEAD
    if (!groundTruth || !forecasts || selectedDates.length === 0) {
      return [];
    }
    const groundTruthTrace = {
      x: groundTruth.dates,
      y: groundTruth.values || groundTruth['wk inc flu hosp'],
=======
    if (!data?.ground_truth?.['wk inc flu hosp'] || selectedDates.length === 0) {
      return [];
    }
    const groundTruthTrace = {
      x: data.ground_truth.dates,
      y: data.ground_truth['wk inc flu hosp'],
>>>>>>> 3a6d2079
      name: 'Observed',
      type: 'scatter',
      mode: 'lines+markers',
      line: { color: '#8884d8', width: 2 },
      marker: { size: 6 }
    };
    const modelTraces = selectedModels.flatMap(model => 
      selectedDates.flatMap((date) => {
        const forecastsForDate = forecasts[date] || {};
        const forecast = 
          forecastsForDate['wk inc flu hosp']?.[model] || 
          forecastsForDate['wk flu hosp rate change']?.[model];
        if (!forecast) return [];
        const forecastDates = [], medianValues = [], ci95Upper = [], ci95Lower = [], ci50Upper = [], ci50Lower = [];
        const sortedPredictions = Object.entries(forecast.predictions || {}).sort((a, b) => new Date(a[1].date) - new Date(b[1].date));
        sortedPredictions.forEach(([, pred]) => {
          forecastDates.push(pred.date);
          if (forecast.type !== 'quantile') return;
          const { quantiles = [], values = [] } = pred;
          ci95Lower.push(values[quantiles.indexOf(0.025)] || 0);
          ci50Lower.push(values[quantiles.indexOf(0.25)] || 0);
          medianValues.push(values[quantiles.indexOf(0.5)] || 0);
          ci50Upper.push(values[quantiles.indexOf(0.75)] || 0);
          ci95Upper.push(values[quantiles.indexOf(0.975)] || 0);
        });
        const modelColor = MODEL_COLORS[selectedModels.indexOf(model) % MODEL_COLORS.length];
        return [
          { x: [...forecastDates, ...forecastDates.slice().reverse()], y: [...ci95Upper, ...ci95Lower.slice().reverse()], fill: 'toself', fillcolor: `${modelColor}10`, line: { color: 'transparent' }, showlegend: false, type: 'scatter', name: `${model} (${date}) 95% CI` },
          { x: [...forecastDates, ...forecastDates.slice().reverse()], y: [...ci50Upper, ...ci50Lower.slice().reverse()], fill: 'toself', fillcolor: `${modelColor}30`, line: { color: 'transparent' }, showlegend: false, type: 'scatter', name: `${model} (${date}) 50% CI` },
          { x: forecastDates, y: medianValues, name: `${model} (${date})`, type: 'scatter', mode: 'lines+markers', line: { color: modelColor, width: 2, dash: 'solid' }, marker: { size: 6, color: modelColor }, showlegend: true }
        ];
      })
    );
    return [groundTruthTrace, ...modelTraces];
  }, [groundTruth, forecasts, selectedDates, selectedModels]);

  const rateChangeData = useMemo(() => {
    if (!forecasts || selectedDates.length === 0) return [];
    const categoryOrder = RATE_CHANGE_CATEGORIES;
    const lastSelectedDate = selectedDates.slice().sort().pop();
    return selectedModels.map(model => {
      const forecast = forecasts[lastSelectedDate]?.['wk flu hosp rate change']?.[model];
      if (!forecast) return null;
      const horizon0 = forecast.predictions['0'];
      if (!horizon0) return null;
      const modelColor = MODEL_COLORS[selectedModels.indexOf(model) % MODEL_COLORS.length];
      const orderedData = categoryOrder.map(cat => ({
        category: cat.replace('_', '<br>'),
        value: (horizon0.probabilities[horizon0.categories.indexOf(cat)] || 0) * 100
      }));
      return { name: `${model} (${lastSelectedDate})`, y: orderedData.map(d => d.category), x: orderedData.map(d => d.value), type: 'bar', orientation: 'h', marker: { color: modelColor }, showlegend: true, legendgroup: 'histogram', xaxis: 'x2', yaxis: 'y2' };
    }).filter(Boolean);
  }, [forecasts, selectedDates, selectedModels]);

  const defaultRange = getDefaultRange();

  useEffect(() => {
    if (timeSeriesData.length > 0 && defaultRange) {
      const initialYRange = calculateYRange(timeSeriesData, defaultRange);
      if (initialYRange) {
        setYAxisRange(initialYRange);
      }
    }
  }, [timeSeriesData, defaultRange]);

  const handlePlotUpdate = (figure) => {
    if (figure && figure['xaxis.range'] && timeSeriesData.length > 0) {
      const newYRange = calculateYRange(timeSeriesData, figure['xaxis.range']);
      if (newYRange && plotRef.current) {
        setYAxisRange(newYRange);
        Plotly.relayout(plotRef.current.el, {'yaxis.range': newYRange});
      }
    }
  };

  const layout = {
    width: Math.min(CHART_CONSTANTS.MAX_WIDTH, windowSize.width * CHART_CONSTANTS.WIDTH_RATIO),
    height: Math.min(CHART_CONSTANTS.MAX_HEIGHT, windowSize.height * CHART_CONSTANTS.HEIGHT_RATIO),
    autosize: true,
    template: colorScheme === 'dark' ? 'plotly_dark' : 'plotly_white',
    paper_bgcolor: colorScheme === 'dark' ? '#1a1b1e' : '#ffffff',
    plot_bgcolor: colorScheme === 'dark' ? '#1a1b1e' : '#ffffff',
    font: {
      color: colorScheme === 'dark' ? '#c1c2c5' : '#000000'
    },
    grid: viewType === 'fludetailed' ? {
      columns: 1,
      rows: 1,
      pattern: 'independent',
      subplots: [['xy'], ['x2y2']],
      xgap: 0.15
    } : undefined,
    showlegend: false,
    hovermode: 'x unified',
    margin: { l: 60, r: 30, t: 30, b: 30 },
    xaxis: {
      domain: viewType === 'fludetailed' ? [0, 0.8] : [0, 1],
      rangeslider: {
        range: getDefaultRange(true)
      },
      rangeselector: {
        buttons: [
          {count: 1, label: '1m', step: 'month', stepmode: 'backward'},
          {count: 6, label: '6m', step: 'month', stepmode: 'backward'},
          {step: 'all', label: 'all'}
        ]
      },
      range: defaultRange
    },
    yaxis: {
      title: 'Hospitalizations',
      range: yAxisRange
    },
    shapes: selectedDates.map(date => ({
      type: 'line',
      x0: date,
      x1: date,
      y0: 0,
      y1: 1,
      yref: 'paper',
      line: {
        color: 'red',
        width: 1,
        dash: 'dash'
      }
    })),
    ...(viewType === 'fludetailed' ? {
      xaxis2: {
        domain: [0.85, 1],
        showgrid: false
      },
      yaxis2: {
        title: '',
        showticklabels: true,
        type: 'category',
        side: 'right',
        automargin: true,
        tickfont: { align: 'right' }
      }
    } : {})
  };

  const config = {
    responsive: true,
    displayModeBar: true,
    displaylogo: false,
    modeBarPosition: 'left',
    showSendToCloud: false,
    plotlyServerURL: "",
    toImageButtonOptions: {
      format: 'png',
      filename: 'forecast_plot'
    },
    modeBarButtonsToAdd: [{
      name: 'Reset view',
      click: function(gd) {
        const range = getDefaultRange();
        if (range) {
          const newYRange = calculateYRange(timeSeriesData, range);
          Plotly.relayout(gd, {
            'xaxis.range': range,
            'xaxis.rangeslider.range': getDefaultRange(true),
            'yaxis.range': newYRange
          });
          setYAxisRange(newYRange);
        }
      }
    }]
  };

  return (
    <div>
      <div style={{ width: '100%', height: Math.min(800, windowSize.height * 0.6) }}>
        <Plot
          ref={plotRef}
          style={{ width: '100%', height: '100%' }}
          data={[
            ...timeSeriesData,
            ...(viewType === 'fludetailed' 
              ? rateChangeData.map(trace => ({
                  ...trace,
                  orientation: 'h',
                  xaxis: 'x2',
                  yaxis: 'y2'
                }))
              : [])
          ]}
          layout={layout}
          config={config}
          onRelayout={(figure) => handlePlotUpdate(figure)}
        />
      </div>
      <ModelSelector 
        models={models}
        selectedModels={selectedModels}
        setSelectedModels={setSelectedModels}
        getModelColor={(model, selectedModels) => {
          const index = selectedModels.indexOf(model);
          return MODEL_COLORS[index % MODEL_COLORS.length];
        }}
      />
    </div>
  );
};

export default FluView;<|MERGE_RESOLUTION|>--- conflicted
+++ resolved
@@ -44,21 +44,16 @@
   };
 
   const timeSeriesData = useMemo(() => {
-<<<<<<< HEAD
     if (!groundTruth || !forecasts || selectedDates.length === 0) {
       return [];
     }
+    const groundTruthValues = groundTruth.values || groundTruth['wk inc flu hosp'];
+    if (!groundTruthValues) {
+      return [];
+    }
     const groundTruthTrace = {
-      x: groundTruth.dates,
-      y: groundTruth.values || groundTruth['wk inc flu hosp'],
-=======
-    if (!data?.ground_truth?.['wk inc flu hosp'] || selectedDates.length === 0) {
-      return [];
-    }
-    const groundTruthTrace = {
-      x: data.ground_truth.dates,
-      y: data.ground_truth['wk inc flu hosp'],
->>>>>>> 3a6d2079
+      x: groundTruth.dates || [],
+      y: groundTruthValues,
       name: 'Observed',
       type: 'scatter',
       mode: 'lines+markers',
