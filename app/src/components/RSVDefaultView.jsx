--- conflicted
+++ resolved
@@ -79,11 +79,7 @@
       selectedDates.forEach(date => {
         const forecast = data.forecasts[date]?.['wk inc rsv hosp']?.[model];
         if (forecast?.type === 'quantile') {
-<<<<<<< HEAD
-          Object.entries(forecast.predictions || {}).forEach(([, pred]) => {
-=======
           Object.values(forecast.predictions || {}).forEach((pred) => {
->>>>>>> 3a6d2079
             const pointDate = new Date(pred.date);
             if (pointDate >= startDate && pointDate <= endDate) {
               const values = pred.values || [];
@@ -124,40 +120,13 @@
         return [];
       }
       
-<<<<<<< HEAD
-      const predictions = Object.entries(forecastData.predictions || {})
-        .sort((a, b) => new Date(a[1].date) - new Date(b[1].date)); // Sort by prediction date
-
-      const forecastDates = [];
-      const medianValues = [];
-      const ci95Upper = [];
-      const ci95Lower = [];
-      const ci50Upper = [];
-      const ci50Lower = [];
-
-      predictions.forEach(([, pred]) => {
-        forecastDates.push(pred.date);
-        
-        const { quantiles, values } = pred;
-        if (!quantiles || !values) return;
-
-        const q95Lower = values[quantiles.indexOf(0.025)] ?? 0;
-        const q50Lower = values[quantiles.indexOf(0.25)] ?? 0;
-        const median = values[quantiles.indexOf(0.5)] ?? 0;
-        const q50Upper = values[quantiles.indexOf(0.75)] ?? 0;
-        const q95Upper = values[quantiles.indexOf(0.975)] ?? 0;
-
-        ci95Lower.push(q95Lower);
-        ci50Lower.push(q50Lower);
-        medianValues.push(median);
-        ci50Upper.push(q50Upper);
-        ci95Upper.push(q95Upper);
+      const predictions = Object.values(forecastData.predictions || {}).sort((a, b) => new Date(a.date) - new Date(b.date));
+      const forecastDates = predictions.map(pred => pred.date);
+      const getQuantile = (q) => predictions.map(pred => {
+        if (!pred.quantiles || !pred.values) return 0;
+        const index = pred.quantiles.indexOf(q);
+        return index !== -1 ? (pred.values[index] ?? 0) : 0;
       });
-=======
-      const predictions = Object.values(forecastData.predictions).sort((a, b) => new Date(a.date) - new Date(b.date));
-      const forecastDates = predictions.map(p => p.date);
-      const getQuantile = (q) => predictions.map(p => p.values[p.quantiles.indexOf(q)] ?? 0);
->>>>>>> 3a6d2079
 
       return [
         { x: [...forecastDates, ...[...forecastDates].reverse()], y: [...getQuantile(0.975), ...[...getQuantile(0.025)].reverse()], fill: 'toself', fillcolor: `${modelColor}10`, line: { color: 'transparent' }, showlegend: false, type: 'scatter', name: `${model} 95% CI`, hoverinfo: 'none' },
